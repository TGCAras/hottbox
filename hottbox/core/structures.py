--- conflicted
+++ resolved
@@ -794,8 +794,6 @@
         tensl[mode] = inds
         tensl = tensl.tolist()
         return tensor[tensl]
-<<<<<<< HEAD
-=======
    
     # TODO: add some checks to overwite
     def write_subtensor(self, inds, mode, overwrite):
@@ -817,7 +815,6 @@
         tensor[tensl] = overwrite
         return
 
->>>>>>> 3b86acc9
 
 # TODO: add validation of `mode_names`
 class BaseTensorTD(object):
